--- conflicted
+++ resolved
@@ -388,11 +388,7 @@
     public static final int INSERT_ONLY_BIT = 0x04;
     public static final String INSERT_ONLY_STRING = "insert_only";
     public static final String DEFAULT_VALUE_STRING = TransactionalValidationListener.DEFAULT_TRANSACTIONAL_PROPERTY;
-<<<<<<< HEAD
-    public static final String LEGACY_VALUE_STRING = TransactionalValidationListener.LEGACY_TRANSACTIONAL_PROPERTY;
     public static final String INSERTONLY_VALUE_STRING = TransactionalValidationListener.INSERTONLY_TRANSACTIONAL_PROPERTY;
-=======
->>>>>>> b82d38aa
 
     private AcidOperationalProperties() {
     }
@@ -434,15 +430,9 @@
       if (propertiesStr.equalsIgnoreCase(DEFAULT_VALUE_STRING)) {
         return AcidOperationalProperties.getDefault();
       }
-<<<<<<< HEAD
-      if (propertiesStr.equalsIgnoreCase(LEGACY_VALUE_STRING)) {
-        return AcidOperationalProperties.getLegacy();
-      }
       if (propertiesStr.equalsIgnoreCase(INSERTONLY_VALUE_STRING)) {
         return AcidOperationalProperties.getInsertOnly();
       }
-=======
->>>>>>> b82d38aa
       AcidOperationalProperties obj = new AcidOperationalProperties();
       String[] options = propertiesStr.split("\\|");
       for (String option : options) {
