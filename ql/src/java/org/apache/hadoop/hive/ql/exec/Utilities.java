--- conflicted
+++ resolved
@@ -1466,23 +1466,14 @@
         Set<Path> filesKept = new HashSet<Path>();
         perfLogger.PerfLogBegin("FileSinkOperator", "RemoveTempOrDuplicateFiles");
         // remove any tmp file or double-committed output files
-<<<<<<< HEAD
-        List<Path> emptyBuckets = Utilities.removeTempOrDuplicateFiles(
-            fs, statuses, dpCtx, conf, hconf);
-=======
         List<Path> emptyBuckets = Utilities.removeTempOrDuplicateFiles(fs, statuses, dpCtx, conf, hconf, filesKept);
->>>>>>> b82d38aa
         perfLogger.PerfLogEnd("FileSinkOperator", "RemoveTempOrDuplicateFiles");
         // create empty buckets if necessary
         if (emptyBuckets.size() > 0) {
           perfLogger.PerfLogBegin("FileSinkOperator", "CreateEmptyBuckets");
-<<<<<<< HEAD
           createEmptyBuckets(
               hconf, emptyBuckets, conf.getCompressed(), conf.getTableInfo(), reporter);
-=======
-          createEmptyBuckets(hconf, emptyBuckets, conf, reporter);
           filesKept.addAll(emptyBuckets);
->>>>>>> b82d38aa
           perfLogger.PerfLogEnd("FileSinkOperator", "CreateEmptyBuckets");
         }
         // move to the file destination
@@ -1587,8 +1578,7 @@
    * @return a list of path names corresponding to should-be-created empty buckets.
    */
   public static List<Path> removeTempOrDuplicateFiles(FileSystem fs, FileStatus[] fileStats,
-<<<<<<< HEAD
-      DynamicPartitionCtx dpCtx, FileSinkDesc conf, Configuration hconf) throws IOException {
+      DynamicPartitionCtx dpCtx, FileSinkDesc conf, Configuration hconf, Set<Path> filesKept) throws IOException {
     int dpLevels = dpCtx == null ? 0 : dpCtx.getNumDPCols(),
         numBuckets = (conf != null && conf.getTable() != null)
           ? conf.getTable().getNumBuckets() : 0;
@@ -1609,9 +1599,6 @@
 
   public static List<Path> removeTempOrDuplicateFiles(FileSystem fs, FileStatus[] fileStats,
       int dpLevels, int numBuckets, Configuration hconf, Long txnId, int stmtId, boolean isMmTable) throws IOException {
-=======
-      DynamicPartitionCtx dpCtx, FileSinkDesc conf, Configuration hconf, Set<Path> filesKept) throws IOException {
->>>>>>> b82d38aa
     if (fileStats == null) {
       return null;
     }
@@ -1630,32 +1617,10 @@
         }
         FileStatus[] items = fs.listStatus(path);
 
-<<<<<<< HEAD
         if (isMmTable) {
           Path mmDir = parts[i].getPath();
           if (!mmDir.getName().equals(AcidUtils.deltaSubdir(txnId, txnId, stmtId))) {
             throw new IOException("Unexpected non-MM directory name " + mmDir);
-=======
-        taskIDToFile = removeTempOrDuplicateFiles(items, fs);
-        if (filesKept != null && taskIDToFile != null) {
-          addFilesToPathSet(taskIDToFile.values(), filesKept);
-        }
-        // if the table is bucketed and enforce bucketing, we should check and generate all buckets
-        if (dpCtx.getNumBuckets() > 0 && taskIDToFile != null && !"tez".equalsIgnoreCase(hconf.get(ConfVars.HIVE_EXECUTION_ENGINE.varname))) {
-          // refresh the file list
-          items = fs.listStatus(parts[i].getPath());
-          // get the missing buckets and generate empty buckets
-          String taskID1 = taskIDToFile.keySet().iterator().next();
-          Path bucketPath = taskIDToFile.values().iterator().next().getPath();
-          for (int j = 0; j < dpCtx.getNumBuckets(); ++j) {
-            String taskID2 = replaceTaskId(taskID1, j);
-            if (!taskIDToFile.containsKey(taskID2)) {
-              // create empty bucket, file name should be derived from taskID2
-              URI bucketUri = bucketPath.toUri();
-              String path2 = replaceTaskIdFromFilename(bucketUri.getPath().toString(), j);
-              result.add(new Path(bucketUri.getScheme(), bucketUri.getAuthority(), path2));
-            }
->>>>>>> b82d38aa
           }
           Utilities.LOG14535.info("removeTempOrDuplicateFiles processing files in MM directory " + mmDir);
         }
@@ -1669,31 +1634,11 @@
       if (items.length == 0) {
         return result;
       }
-<<<<<<< HEAD
       if (!isMmTable) {
         taskIDToFile = removeTempOrDuplicateFilesNonMm(items, fs);
       } else {
         if (items.length > 1) {
           throw new IOException("Unexpected directories for non-DP MM: " + Arrays.toString(items));
-=======
-      taskIDToFile = removeTempOrDuplicateFiles(items, fs);
-      if (filesKept != null && taskIDToFile != null) {
-        addFilesToPathSet(taskIDToFile.values(), filesKept);
-      }
-      if(taskIDToFile != null && taskIDToFile.size() > 0 && conf != null && conf.getTable() != null
-          && (conf.getTable().getNumBuckets() > taskIDToFile.size()) && !"tez".equalsIgnoreCase(hconf.get(ConfVars.HIVE_EXECUTION_ENGINE.varname))) {
-          // get the missing buckets and generate empty buckets for non-dynamic partition
-        String taskID1 = taskIDToFile.keySet().iterator().next();
-        Path bucketPath = taskIDToFile.values().iterator().next().getPath();
-        for (int j = 0; j < conf.getTable().getNumBuckets(); ++j) {
-          String taskID2 = replaceTaskId(taskID1, j);
-          if (!taskIDToFile.containsKey(taskID2)) {
-            // create empty bucket, file name should be derived from taskID2
-            URI bucketUri = bucketPath.toUri();
-            String path2 = replaceTaskIdFromFilename(bucketUri.getPath().toString(), j);
-            result.add(new Path(bucketUri.getScheme(), bucketUri.getAuthority(), path2));
-          }
->>>>>>> b82d38aa
         }
         Path mmDir = items[0].getPath();
         if (!mmDir.getName().equals(AcidUtils.deltaSubdir(txnId, txnId, stmtId))) {
