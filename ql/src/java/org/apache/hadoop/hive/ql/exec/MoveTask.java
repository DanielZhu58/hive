--- conflicted
+++ resolved
@@ -355,45 +355,8 @@
 
         checkFileFormats(db, tbd, table);
 
-<<<<<<< HEAD
         boolean isFullAcidOp = work.getLoadTableWork().getWriteType() != AcidUtils.Operation.NOT_ACID
             && !tbd.isMmTable();
-=======
-          // handle file format check for table level
-          if (HiveConf.getBoolVar(conf, HiveConf.ConfVars.HIVECHECKFILEFORMAT)) {
-            boolean flag = true;
-            // work.checkFileFormat is set to true only for Load Task, so assumption here is
-            // dynamic partition context is null
-            if (tbd.getDPCtx() == null) {
-              if (tbd.getPartitionSpec() == null || tbd.getPartitionSpec().isEmpty()) {
-                // Check if the file format of the file matches that of the table.
-                flag = HiveFileFormatUtils.checkInputFormat(
-                    srcFs, conf, tbd.getTable().getInputFileFormatClass(), files);
-              } else {
-                // Check if the file format of the file matches that of the partition
-                Partition oldPart = db.getPartition(table, tbd.getPartitionSpec(), false);
-                if (oldPart == null) {
-                  // this means we have just created a table and are specifying partition in the
-                  // load statement (without pre-creating the partition), in which case lets use
-                  // table input format class. inheritTableSpecs defaults to true so when a new
-                  // partition is created later it will automatically inherit input format
-                  // from table object
-                  flag = HiveFileFormatUtils.checkInputFormat(
-                      srcFs, conf, tbd.getTable().getInputFileFormatClass(), files);
-                } else {
-                  flag = HiveFileFormatUtils.checkInputFormat(
-                      srcFs, conf, oldPart.getInputFormatClass(), files);
-                }
-              }
-              if (!flag) {
-                throw new HiveException(ErrorMsg.WRONG_FILE_FORMAT);
-              }
-            } else {
-              LOG.warn("Skipping file format check as dpCtx is not null");
-            }
-          }
-        }
->>>>>>> b82d38aa
 
         // Create a data container
         DataContainer dc = null;
@@ -688,8 +651,7 @@
             }
           }
           if (!flag) {
-            throw new HiveException(
-                "Wrong file format. Please check the file's format.");
+            throw new HiveException(ErrorMsg.WRONG_FILE_FORMAT);
           }
         } else {
           LOG.warn("Skipping file format check as dpCtx is not null");
