/*
 * Licensed to the Apache Software Foundation (ASF) under one
 * or more contributor license agreements.  See the NOTICE file
 * distributed with this work for additional information
 * regarding copyright ownership.  The ASF licenses this file
 * to you under the Apache License, Version 2.0 (the
 * "License"); you may not use this file except in compliance
 * with the License.  You may obtain a copy of the License at
 * http://www.apache.org/licenses/LICENSE-2.0
 * Unless required by applicable law or agreed to in writing, software
 * distributed under the License is distributed on an "AS IS" BASIS,
 * WITHOUT WARRANTIES OR CONDITIONS OF ANY KIND, either express or implied.
 * See the License for the specific language governing permissions and
 * limitations under the License.
 */

package org.apache.hadoop.hive.ql.exec.tez;

import java.util.Map;

import org.apache.hadoop.hive.conf.HiveConf;
import org.apache.hadoop.hive.ql.metadata.HiveException;
import org.apache.hadoop.hive.ql.session.KillQuery;
import org.apache.hadoop.hive.ql.session.SessionState;
import org.apache.hadoop.hive.ql.wm.Trigger;
import org.apache.hadoop.hive.ql.wm.TriggerActionHandler;
import org.slf4j.Logger;
import org.slf4j.LoggerFactory;

/**
 * Handles only Kill Action.
 */
public class KillTriggerActionHandler implements TriggerActionHandler<TezSession> {
  private static final Logger LOG = LoggerFactory.getLogger(KillTriggerActionHandler.class);

  @Override
  public void applyAction(final Map<TezSession, Trigger> queriesViolated) {
    for (Map.Entry<TezSession, Trigger> entry : queriesViolated.entrySet()) {
      switch (entry.getValue().getAction().getType()) {
        case KILL_QUERY:
          TezSession sessionState = entry.getKey();
          try {
<<<<<<< HEAD
            // then session might have been released to pool or closed already
            boolean wasKilled =  sessionState.killQuery(entry.getValue().getViolationMsg());
            if (!wasKilled) {
              LOG.info("Didn't kill the query {}", sessionState.getWmContext().getQueryId());
=======
            SessionState ss = new SessionState(new HiveConf());
            ss.setIsHiveServerQuery(true);
            SessionState.start(ss);
            KillQuery killQuery = sessionState.getKillQuery();
            // if kill query is null then session might have been released to pool or closed already
            if (killQuery != null) {
              sessionState.getKillQuery().killQuery(queryId, entry.getValue().getViolationMsg(),
                      sessionState.getConf());
>>>>>>> 1002e89b
            }
          } catch (HiveException e) {
            LOG.warn("Unable to kill query {} for trigger violation",
                sessionState.getWmContext().getQueryId());
          }
          break;
        default:
          throw new RuntimeException("Unsupported action: " + entry.getValue());
      }
    }
  }
}<|MERGE_RESOLUTION|>--- conflicted
+++ resolved
@@ -40,21 +40,14 @@
         case KILL_QUERY:
           TezSession sessionState = entry.getKey();
           try {
-<<<<<<< HEAD
-            // then session might have been released to pool or closed already
+            // if kill query is null then session might have been released to pool or closed already
+            // TODO: what's up with this hacky session-start code?
+            SessionState ss = new SessionState(new HiveConf());
+            ss.setIsHiveServerQuery(true);
+            SessionState.start(ss);
             boolean wasKilled =  sessionState.killQuery(entry.getValue().getViolationMsg());
             if (!wasKilled) {
               LOG.info("Didn't kill the query {}", sessionState.getWmContext().getQueryId());
-=======
-            SessionState ss = new SessionState(new HiveConf());
-            ss.setIsHiveServerQuery(true);
-            SessionState.start(ss);
-            KillQuery killQuery = sessionState.getKillQuery();
-            // if kill query is null then session might have been released to pool or closed already
-            if (killQuery != null) {
-              sessionState.getKillQuery().killQuery(queryId, entry.getValue().getViolationMsg(),
-                      sessionState.getConf());
->>>>>>> 1002e89b
             }
           } catch (HiveException e) {
             LOG.warn("Unable to kill query {} for trigger violation",
