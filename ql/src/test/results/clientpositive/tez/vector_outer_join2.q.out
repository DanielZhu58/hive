--- conflicted
+++ resolved
@@ -200,19 +200,11 @@
             Map Operator Tree:
                 TableScan
                   alias: c
-<<<<<<< HEAD
-                  Statistics: Num rows: 348 Data size: 4183 Basic stats: COMPLETE Column stats: NONE
-                  Select Operator
-                    expressions: cint (type: int), cbigint (type: bigint)
-                    outputColumnNames: _col0, _col1
-                    Statistics: Num rows: 348 Data size: 4183 Basic stats: COMPLETE Column stats: NONE
-=======
                   Statistics: Num rows: 20 Data size: 4431 Basic stats: COMPLETE Column stats: NONE
                   Select Operator
                     expressions: cint (type: int), cbigint (type: bigint)
                     outputColumnNames: _col0, _col1
                     Statistics: Num rows: 20 Data size: 4431 Basic stats: COMPLETE Column stats: NONE
->>>>>>> 88482c3f
                     Map Join Operator
                       condition map:
                            Left Outer Join0 to 1
@@ -222,11 +214,7 @@
                       outputColumnNames: _col1
                       input vertices:
                         1 Map 3
-<<<<<<< HEAD
-                      Statistics: Num rows: 1149 Data size: 4601 Basic stats: COMPLETE Column stats: NONE
-=======
                       Statistics: Num rows: 22 Data size: 4874 Basic stats: COMPLETE Column stats: NONE
->>>>>>> 88482c3f
                       HybridGraceHashJoin: true
                       Map Join Operator
                         condition map:
@@ -237,20 +225,12 @@
                         outputColumnNames: _col1
                         input vertices:
                           1 Map 4
-<<<<<<< HEAD
-                        Statistics: Num rows: 1263 Data size: 5061 Basic stats: COMPLETE Column stats: NONE
-=======
                         Statistics: Num rows: 24 Data size: 5361 Basic stats: COMPLETE Column stats: NONE
->>>>>>> 88482c3f
                         HybridGraceHashJoin: true
                         Select Operator
                           expressions: _col1 (type: bigint)
                           outputColumnNames: _col0
-<<<<<<< HEAD
-                          Statistics: Num rows: 1263 Data size: 5061 Basic stats: COMPLETE Column stats: NONE
-=======
                           Statistics: Num rows: 24 Data size: 5361 Basic stats: COMPLETE Column stats: NONE
->>>>>>> 88482c3f
                           Group By Operator
                             aggregations: count(), sum(_col0)
                             mode: hash
@@ -265,57 +245,34 @@
             Map Operator Tree:
                 TableScan
                   alias: c
-<<<<<<< HEAD
-                  Statistics: Num rows: 1045 Data size: 4183 Basic stats: COMPLETE Column stats: NONE
-                  Select Operator
-                    expressions: cint (type: int)
-                    outputColumnNames: _col0
-                    Statistics: Num rows: 1045 Data size: 4183 Basic stats: COMPLETE Column stats: NONE
-=======
                   Statistics: Num rows: 20 Data size: 4431 Basic stats: COMPLETE Column stats: NONE
                   Select Operator
                     expressions: cint (type: int)
                     outputColumnNames: _col0
                     Statistics: Num rows: 20 Data size: 4431 Basic stats: COMPLETE Column stats: NONE
->>>>>>> 88482c3f
                     Reduce Output Operator
                       key expressions: _col0 (type: int)
                       sort order: +
                       Map-reduce partition columns: _col0 (type: int)
-<<<<<<< HEAD
-                      Statistics: Num rows: 1045 Data size: 4183 Basic stats: COMPLETE Column stats: NONE
-=======
                       Statistics: Num rows: 20 Data size: 4431 Basic stats: COMPLETE Column stats: NONE
->>>>>>> 88482c3f
             Execution mode: vectorized
         Map 4 
             Map Operator Tree:
                 TableScan
                   alias: c
-<<<<<<< HEAD
-                  Statistics: Num rows: 522 Data size: 4183 Basic stats: COMPLETE Column stats: NONE
-                  Select Operator
-                    expressions: cbigint (type: bigint)
-                    outputColumnNames: _col0
-                    Statistics: Num rows: 522 Data size: 4183 Basic stats: COMPLETE Column stats: NONE
-=======
                   Statistics: Num rows: 20 Data size: 4431 Basic stats: COMPLETE Column stats: NONE
                   Select Operator
                     expressions: cbigint (type: bigint)
                     outputColumnNames: _col0
                     Statistics: Num rows: 20 Data size: 4431 Basic stats: COMPLETE Column stats: NONE
->>>>>>> 88482c3f
                     Reduce Output Operator
                       key expressions: _col0 (type: bigint)
                       sort order: +
                       Map-reduce partition columns: _col0 (type: bigint)
-<<<<<<< HEAD
-                      Statistics: Num rows: 522 Data size: 4183 Basic stats: COMPLETE Column stats: NONE
-=======
                       Statistics: Num rows: 20 Data size: 4431 Basic stats: COMPLETE Column stats: NONE
->>>>>>> 88482c3f
             Execution mode: vectorized
         Reducer 2 
+            Execution mode: vectorized
             Reduce Operator Tree:
               Group By Operator
                 aggregations: count(VALUE._col0), sum(VALUE._col1)
@@ -329,7 +286,6 @@
                       input format: org.apache.hadoop.mapred.TextInputFormat
                       output format: org.apache.hadoop.hive.ql.io.HiveIgnoreKeyTextOutputFormat
                       serde: org.apache.hadoop.hive.serde2.lazy.LazySimpleSerDe
-            Execution mode: vectorized
 
   Stage: Stage-0
     Fetch Operator
