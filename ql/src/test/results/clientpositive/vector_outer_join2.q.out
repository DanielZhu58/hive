--- conflicted
+++ resolved
@@ -259,15 +259,8 @@
                     Reduce Output Operator
                       sort order: 
                       Statistics: Num rows: 1 Data size: 16 Basic stats: COMPLETE Column stats: NONE
-<<<<<<< HEAD
-                      Reduce Output Operator
-                        sort order: 
-                        Statistics: Num rows: 1 Data size: 16 Basic stats: COMPLETE Column stats: NONE
-                        value expressions: _col0 (type: bigint), _col1 (type: bigint)
+                      value expressions: _col0 (type: bigint), _col1 (type: bigint)
       Execution mode: vectorized
-=======
-                      value expressions: _col0 (type: bigint), _col1 (type: bigint)
->>>>>>> e9c8d7c9
       Local Work:
         Map Reduce Local Work
       Reduce Operator Tree:
